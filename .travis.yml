language: python

matrix:
  include:
<<<<<<< HEAD
    - python: 3.4
      env:
        - COVERAGE=false
        - TESTARGS=""
=======
>>>>>>> fd6fd266
    - python: 3.5
      env:
        - COVERAGE=false
        - TESTARGS=""
    - python: 3.6
      env:
        - COVERAGE=true
        - TESTARGS="--mpl --pep8"
    - python: 3.7
      language: python
      sudo: required
      dist: xenial
      env:
        - COVERAGE=false
        - TESTARGS=""

before_install:
  - wget http://repo.continuum.io/miniconda/Miniconda-latest-Linux-x86_64.sh -O miniconda.sh
  - chmod +x miniconda.sh
  - ./miniconda.sh -b -p $HOME/miniconda
  - export PATH=$HOME/miniconda/bin:$PATH
  - conda update --yes conda
  - conda install --yes nomkl


install:
  - conda create --yes -n test python=$TRAVIS_PYTHON_VERSION scipy seaborn coverage docopt requests pyyaml pytest pytest-mpl pytest-cov pytest-pep8 --channel=conda-forge
  - source activate test
  - pip install coveralls
  - pip install .

script:
  - coverage run --source paramnormal check_paramnormal.py --verbose $TESTARGS

after_success:
  - if [ ${COVERAGE} = true ]; then
      coverage report -m;
      coveralls;
    fi<|MERGE_RESOLUTION|>--- conflicted
+++ resolved
@@ -2,13 +2,6 @@
 
 matrix:
   include:
-<<<<<<< HEAD
-    - python: 3.4
-      env:
-        - COVERAGE=false
-        - TESTARGS=""
-=======
->>>>>>> fd6fd266
     - python: 3.5
       env:
         - COVERAGE=false
